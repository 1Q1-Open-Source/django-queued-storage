import os
import codecs
from setuptools import setup


def read(*parts):
    filename = os.path.join(os.path.dirname(__file__), *parts)
    with codecs.open(filename, encoding='utf-8') as fp:
        return fp.read()


setup(
    name="django-queued-storage",
    use_scm_version=True,
    setup_requires=['setuptools_scm'],
    url='https://github.com/jazzband/django-queued-storage',
    license='BSD',
    description="Queued remote storage for Django.",
    long_description=read('README.rst'),
    author='Jannis Leidel',
    author_email='jannis@leidel.info',
    packages=['queued_storage'],
    install_requires=[
        'six',
        'django-appconf',
    ],
    classifiers=[
        'Development Status :: 4 - Beta',
        'Framework :: Django',
        'Intended Audience :: Developers',
        'License :: OSI Approved :: BSD License',
        'Operating System :: OS Independent',
        'Programming Language :: Python',
        'Programming Language :: Python :: 2.7',
        'Programming Language :: Python :: 3.3',
        'Programming Language :: Python :: 3.4',
        'Topic :: Utilities',
    ],
<<<<<<< HEAD
    install_requires=[
        'django-celery>=3.1,<3.2',
        'django-appconf >= 0.4',
    ],
=======
>>>>>>> 116effed
    zip_safe=False,
)<|MERGE_RESOLUTION|>--- conflicted
+++ resolved
@@ -20,10 +20,6 @@
     author='Jannis Leidel',
     author_email='jannis@leidel.info',
     packages=['queued_storage'],
-    install_requires=[
-        'six',
-        'django-appconf',
-    ],
     classifiers=[
         'Development Status :: 4 - Beta',
         'Framework :: Django',
@@ -36,12 +32,10 @@
         'Programming Language :: Python :: 3.4',
         'Topic :: Utilities',
     ],
-<<<<<<< HEAD
     install_requires=[
+        'six>=1.10.0',
         'django-celery>=3.1,<3.2',
         'django-appconf >= 0.4',
     ],
-=======
->>>>>>> 116effed
     zip_safe=False,
 )