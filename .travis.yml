--- conflicted
+++ resolved
@@ -11,26 +11,6 @@
   - $HOME/.cache/pip
 install: pip install tox coveralls wheel tox-travis
 script: tox
-<<<<<<< HEAD
-env:
-  - TOXENV=py27-django-17
-  - TOXENV=py27-django-18
-  - TOXENV=py27-django-19
-  - TOXENV=py27-django-110
-  - TOXENV=py27-django-111
-  - TOXENV=py33-django-17
-  - TOXENV=py33-django-18
-  - TOXENV=py34-django-17
-  - TOXENV=py34-django-18
-  - TOXENV=py34-django-19
-  - TOXENV=py34-django-110
-  - TOXENV=py35-django-111
-  - TOXENV=py35-django-18
-  - TOXENV=py35-django-19
-  - TOXENV=py35-django-110
-  - TOXENV=py35-django-111
-=======
->>>>>>> f6016a35
 after_success: coveralls
 deploy:
   provider: pypi
